[build-system]
requires = ["setuptools>=45", "wheel"]
build-backend = "setuptools.build_meta"

[project]
name = "markdown-flow"
dynamic = ["version"]
description = "An agent library designed to parse and process MarkdownFlow documents"
readme = "README.md"
requires-python = ">=3.10"
classifiers = [
    "Development Status :: 3 - Alpha",
    "Intended Audience :: Developers",
    "License :: OSI Approved :: MIT License",
    "Programming Language :: Python :: 3",
    "Programming Language :: Python :: 3.10",
    "Programming Language :: Python :: 3.11",
    "Programming Language :: Python :: 3.12",
]
dependencies = []

[project.urls]
"Homepage" = "https://github.com/ai-shifu/markdown-flow-agent-py"
"Bug Tracker" = "https://github.com/ai-shifu/markdown-flow-agent-py/issues"

[tool.setuptools.packages.find]
where = ["."]
include = ["markdown_flow*"]
exclude = ["tests*"]

[tool.setuptools.dynamic]
version = {attr = "markdown_flow.__version__"}

# =============================================================================
# Ruff configuration - Modern Python linter and formatter
# =============================================================================
[tool.ruff]
# Same as Black and previous Flake8 configuration
line-length = 200
target-version = "py310"

# Enable pycodestyle (`E`) and Pyflakes (`F`) codes by default
# Plus additional useful rule categories
lint.select = [
    "E",    # pycodestyle errors
    "W",    # pycodestyle warnings
    "F",    # Pyflakes
    "I",    # isort (import sorting)
    "N",    # pep8-naming
    "UP",   # pyupgrade (automatic syntax upgrades)
    "B",    # flake8-bugbear (common bugs)
    "C4",   # flake8-comprehensions
    "PIE",  # flake8-pie
    "SIM",  # flake8-simplify
    "RET",  # flake8-return
]

# Ignore specific rules to match previous Flake8 configuration
lint.ignore = [
    "E501",   # Line too long (handled by formatter)
    "F403",   # Star imports (commonly used in __init__.py)
    "E203",   # Whitespace before ':' (Black compatibility)
    "RET503", # Missing explicit return (sometimes makes code less readable)
    "SIM108", # Use ternary operator (can reduce readability in complex cases)
    "C414",   # Unnecessary list() call within sorted() (minor performance issue)
    "SIM102", # Use single if statement (sometimes separate ifs are clearer)
    "B904",   # Exception handling without from clause (contextual decision)
]

# Exclude directories and files
exclude = [
    ".git",
    ".venv",
    "venv",
    "__pycache__",
    "*.egg-info",
    "build",
    "dist",
    ".tox",
]

# Allow fixes for all enabled rules
lint.fixable = ["ALL"]
lint.unfixable = []

[tool.ruff.lint.per-file-ignores]
# Allow star imports in __init__.py files
"__init__.py" = ["F401", "F403"]
# Allow print statements and unused variables in example scripts
"examples/*.py" = ["T201", "F841"]

[tool.ruff.lint.isort]
# Configure import sorting to match project conventions
known-first-party = ["markdown_flow"]
force-single-line = false
lines-after-imports = 2

# =============================================================================
# MyPy configuration - Static type checking
# =============================================================================
[tool.mypy]
# Basic settings
python_version = "3.10"
strict = false
warn_return_any = false
warn_unused_configs = true
disallow_untyped_defs = false
disallow_incomplete_defs = false
check_untyped_defs = true
disallow_untyped_decorators = false
warn_redundant_casts = true
warn_unused_ignores = false
warn_no_return = true
warn_unreachable = true
strict_equality = false

# Import handling
ignore_missing_imports = true
follow_imports = "silent"

# Output
show_error_codes = true
show_column_numbers = true
pretty = true

# Exclude patterns
exclude = [
    "build/",
    "dist/",
    ".venv/",
    "venv/",
    "*.egg-info/",
]

# Per-module options
[[tool.mypy.overrides]]
# Allow more flexibility in test files and examples
module = ["tests.*", "examples.*"]
disallow_untyped_defs = false
disallow_incomplete_defs = false

# =============================================================================
# Commitizen configuration - Automated versioning and changelog
# =============================================================================
[tool.commitizen]
name = "cz_conventional_commits"
<<<<<<< HEAD
version = "0.1.5"
tag_format = "v$major.$minor.$patch"
update_changelog_on_bump = true
annotated_tag = true
gpg_sign = false
version_files = [
    "markdown_flow/__init__.py:__version__"
]
bump_message = "bump: version $current_version → $new_version"
changelog_file = "CHANGELOG.md"
changelog_start_rev = "v0.1.5"
style = [
    ["qmark", "fg:#ff9d00 bold"],
    ["question", "bold"],
    ["answer", "fg:#ff9d00 bold"],
    ["pointer", "fg:#ff9d00 bold"],
    ["highlighted", "fg:#ff9d00 bold"],
    ["selected", "fg:#cc5454"],
    ["separator", "fg:#cc5454"],
    ["instruction", ""],
    ["text", ""],
    ["disabled", "fg:#858585 italic"]
]
=======
version = "0.1.0"
tag_format = "v$major.$minor.$patch"
update_changelog_on_bump = true
annotated_tag = true
version_files = [
    "markdown_flow/__init__.py:__version__"
]
bump_message = "bump: version $current_version → $new_version"
>>>>>>> 9bb3c1c4
<|MERGE_RESOLUTION|>--- conflicted
+++ resolved
@@ -144,7 +144,6 @@
 # =============================================================================
 [tool.commitizen]
 name = "cz_conventional_commits"
-<<<<<<< HEAD
 version = "0.1.5"
 tag_format = "v$major.$minor.$patch"
 update_changelog_on_bump = true
@@ -168,13 +167,3 @@
     ["text", ""],
     ["disabled", "fg:#858585 italic"]
 ]
-=======
-version = "0.1.0"
-tag_format = "v$major.$minor.$patch"
-update_changelog_on_bump = true
-annotated_tag = true
-version_files = [
-    "markdown_flow/__init__.py:__version__"
-]
-bump_message = "bump: version $current_version → $new_version"
->>>>>>> 9bb3c1c4
