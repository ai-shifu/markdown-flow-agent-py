"""
Markdown-Flow Core Components

A powerful Python package for parsing and processing specially formatted Markdown documents.

Core Features:
    - Parse documents into blocks using --- and ?[] separators
    - Three-layer parsing architecture for complex interaction formats
    - Extract variable placeholders ({{variable}} and %{{variable}} formats)
    - Build LLM-ready prompts and message formats
    - Handle user interaction validation and input processing
    - Support multiple processing modes: PROMPT_ONLY, COMPLETE, STREAM

Supported Interaction Types:
    - TEXT_ONLY: ?[%{{var}}...question] - Text input only
    - BUTTONS_ONLY: ?[%{{var}} A|B] - Button selection only
    - BUTTONS_WITH_TEXT: ?[%{{var}} A|B|...question] - Buttons + text input
    - NON_ASSIGNMENT_BUTTON: ?[Continue|Cancel] - Display buttons only

Basic Usage:
    from markdown_flow import MarkdownFlow, ProcessMode

    # Create instance with LLM provider
    mf = MarkdownFlow(document, llm_provider=your_llm_provider)

    # Extract variables
    variables = mf.extract_variables()

    # Get all blocks
    blocks = mf.get_all_blocks()

    # Process blocks using unified interface
    result = await mf.process(0, variables={'name': 'John'}, mode=ProcessMode.COMPLETE)

    # Different processing modes
    prompt_result = await mf.process(0, mode=ProcessMode.PROMPT_ONLY)
    complete_result = await mf.process(0, mode=ProcessMode.COMPLETE)
    stream_result = await mf.process(0, mode=ProcessMode.STREAM)

Variable System:
    - {{variable}} - Regular variables, replaced with actual values
    - %{{variable}} - Preserved variables, kept in original format for LLM understanding

Import Guide:
    from markdown_flow import MarkdownFlow, ProcessMode, LLMProvider
    from markdown_flow import extract_variables_from_text, InteractionParser
    from markdown_flow import InteractionType, BlockType, InputType
"""

# Import core classes and enums
from .core import MarkdownFlow
from .enums import BlockType, InputType
from .llm import LLMProvider, LLMResult, ProcessMode
from .utils import (
    InteractionParser,
    InteractionType,
    extract_interaction_question,
    extract_variables_from_text,
    generate_smart_validation_template,
    replace_variables_in_text,
)


# Public API
__all__ = [
    # Core classes
    "MarkdownFlow",
    "InteractionParser",
    # LLM related
    "LLMProvider",
    "LLMResult",
    "ProcessMode",
    # Enumeration types
    "BlockType",
    "InputType",
    "InteractionType",
    # Main utility functions
    "generate_smart_validation_template",
    "extract_interaction_question",
    "extract_variables_from_text",
    "replace_variables_in_text",
]

# Version information
<<<<<<< HEAD
__version__ = "0.1.1"
=======
__version__ = "0.1.4"
>>>>>>> ebcd2781
<|MERGE_RESOLUTION|>--- conflicted
+++ resolved
@@ -82,8 +82,4 @@
 ]
 
 # Version information
-<<<<<<< HEAD
-__version__ = "0.1.1"
-=======
-__version__ = "0.1.4"
->>>>>>> ebcd2781
+__version__ = "0.1.5"